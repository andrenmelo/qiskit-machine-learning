# This code is part of Qiskit.
#
# (C) Copyright IBM 2021, 2022.
#
# This code is licensed under the Apache License, Version 2.0. You may
# obtain a copy of this license in the LICENSE.txt file in the root directory
# of this source tree or at http://www.apache.org/licenses/LICENSE-2.0.
#
# Any modifications or derivative works of this code must retain this
# copyright notice, and modified files need to carry a notice indicating
# that they have been altered from the originals.

"""Quantum Kernel Algorithm"""

from typing import Optional, Union, Sequence, Mapping, List
import copy
import numbers

import numpy as np

from qiskit import QuantumCircuit, QuantumRegister, ClassicalRegister
from qiskit.circuit import Parameter, ParameterVector, ParameterExpression
from qiskit.circuit.parameterexpression import ParameterValueType
from qiskit.circuit.library import ZZFeatureMap
from qiskit.providers import Backend
from qiskit.utils import QuantumInstance
from ..exceptions import QiskitMachineLearningError


class QuantumKernel:
    r"""Quantum Kernel.

    The general task of machine learning is to find and study patterns in data. For many
    algorithms, the datapoints are better understood in a higher dimensional feature space,
    through the use of a kernel function:

    .. math::

        K(x, y) = \langle f(x), f(y)\rangle.

    Here K is the kernel function, x, y are n dimensional inputs. f is a map from n-dimension
    to m-dimension space. :math:`\langle x, y \rangle` denotes the dot product.
    Usually m is much larger than n.

    The quantum kernel algorithm calculates a kernel matrix, given datapoints x and y and feature
    map f, all of n dimension. This kernel matrix can then be used in classical machine learning
    algorithms such as support vector classification, spectral clustering or ridge regression.
    """

    def __init__(
        self,
        feature_map: Optional[QuantumCircuit] = None,
        enforce_psd: bool = True,
        batch_size: int = 900,
        quantum_instance: Optional[Union[QuantumInstance, Backend]] = None,
        user_parameters: Optional[Union[ParameterVector, Sequence[Parameter]]] = None,
    ) -> None:
        """
        Args:
            feature_map: Parameterized circuit to be used as the feature map. If None is given,
                the `ZZFeatureMap` is used with two qubits.
            enforce_psd: Project to closest positive semidefinite matrix if x = y.
                Only enforced when not using the state vector simulator. Default True.
            batch_size: Number of circuits to batch together for computation. Default 900.
            quantum_instance: Quantum Instance or Backend
            user_parameters: Iterable containing ``Parameter`` objects which correspond to
                 quantum gates on the feature map circuit which may be tuned. If users intend to
                 tune feature map parameters to find optimal values, this field should be set.
        """
        # Class fields
        self._feature_map = None
        self._unbound_feature_map = None
        self._user_parameters = None
        self._user_param_binds = None
        self._enforce_psd = enforce_psd
        self._batch_size = batch_size
        self._quantum_instance = quantum_instance

        # Setters
        self.feature_map = feature_map if feature_map is not None else ZZFeatureMap(2)
        if user_parameters is not None:
            self.user_parameters = user_parameters

    @property
    def feature_map(self) -> QuantumCircuit:
        """Return feature map"""
        return self._feature_map

    @feature_map.setter
    def feature_map(self, feature_map: QuantumCircuit) -> None:
        """
        Set feature map.

        The ``unbound_feature_map`` field will be automatically updated when this field is set,
        and ``user_parameters`` and ``user_param_binds`` fields will be reset to ``None``.
        """
        self._feature_map = feature_map
        self._unbound_feature_map = copy.deepcopy(self._feature_map)
        self._user_parameters = None
        self._user_param_binds = None

    @property
    def unbound_feature_map(self) -> QuantumCircuit:
        """Return unbound feature map"""
        return copy.deepcopy(self._unbound_feature_map)

    @property
    def quantum_instance(self) -> QuantumInstance:
        """Return quantum instance"""
        return self._quantum_instance

    @quantum_instance.setter
    def quantum_instance(self, quantum_instance: Union[Backend, QuantumInstance]) -> None:
        """Set quantum instance"""
        if isinstance(quantum_instance, Backend):
            self._quantum_instance = QuantumInstance(quantum_instance)
        else:
            self._quantum_instance = quantum_instance

    @property
    def user_parameters(self) -> Optional[Union[ParameterVector, Sequence[Parameter]]]:
        """Return the vector of user parameters."""
        return copy.copy(self._user_parameters)

    @user_parameters.setter
    def user_parameters(self, user_params: Union[ParameterVector, Sequence[Parameter]]) -> None:
        """Set the user parameters"""
        self._user_param_binds = {user_params[i]: user_params[i] for i, _ in enumerate(user_params)}
        self._user_parameters = copy.deepcopy(user_params)

    def assign_user_parameters(
        self, values: Union[Mapping[Parameter, ParameterValueType], Sequence[ParameterValueType]]
    ) -> None:
        """
        Assign user parameters in the ``QuantumKernel`` feature map.

        Args:
            values (dict or iterable): Either a dictionary or iterable specifying the new
            parameter values. If a dict, it specifies the mapping from ``current_parameter`` to
            ``new_parameter``, where ``new_parameter`` can be a parameter expression or a
            numeric value. If an iterable, the elements are assigned to the existing parameters
            in the order of ``QuantumKernel.user_parameters``.

        Raises:
            ValueError: Incompatible number of user parameters and values

        """
        if self._user_parameters is None:
            raise ValueError(
                f"""
                The number of parameter values ({len(values)}) does not
                match the number of user parameters tracked by the QuantumKernel
                (None).
                """
            )

        # Get the input parameters. These should remain unaffected by assigning of user parameters.
        input_params = list(set(self._unbound_feature_map.parameters) - set(self._user_parameters))

        # If iterable of values is passed, the length must match length of user_parameters field
        if isinstance(values, (Sequence, np.ndarray)):
            if len(values) != len(self._user_parameters):
                raise ValueError(
                    f"""
                The number of parameter values ({len(values)}) does not
                match the number of user parameters tracked by the QuantumKernel
                ({len(self._user_parameters)}).
                """
                )
            values = {p: values[i] for i, p in enumerate(self._user_parameters)}
        else:
            if not isinstance(values, dict):
                raise ValueError(
                    f"""
                    'values' must be of type Dict or Sequence.
                    Type {type(values)} is not supported.
                    """
                )

            # All input keys must exist in the circuit
            # This check actually catches some well defined assignments;
            # however; we throw an error to be consistent with the behavior
            # of QuantumCircuit's parameter binding.
            unknown_parameters = list(set(values.keys()) - set(self._user_parameters))
            if len(unknown_parameters) > 0:
                raise ValueError(
                    f"Cannot bind parameters ({unknown_parameters}) not tracked by the quantum kernel."
                )

        # Because QuantumKernel supports parameter rebinding, entries of the `values` dictionary must
        # be handled differently depending on whether they represent numerical assignments or parameter
        # reassignments. However, re-ordering the values dictionary inherently changes the expected
        # behavior of parameter binding, as entries in the values dict do not commute with one another
        # in general. To resolve this issue, we handle each entry of the values dict one at a time.
        for param, bind in values.items():
            if isinstance(bind, ParameterExpression):
                self._unbound_feature_map.assign_parameters({param: bind}, inplace=True)

                # User params are all non-input params in the unbound feature map
                # This list comprehension ensures that self._user_parameters is ordered
                # in a way that is consistent with self.feature_map.parameters
                self._user_parameters = [
                    p for p in self._unbound_feature_map.parameters if (p not in input_params)
                ]

                # Remove param if it was overwritten
                if param not in self._user_parameters:
                    del self._user_param_binds[param]

                # Add new parameters
                for sub_param in bind.parameters:
                    if sub_param not in self._user_param_binds.keys():
                        self._user_param_binds[sub_param] = sub_param

                # If parameter is being set to expression of itself, user_param_binds
                # reflects a self-bind
                if param in bind.parameters:
                    self._user_param_binds[param] = param

            # If assignment is numerical, update the param_binds
            elif isinstance(bind, numbers.Number):
                self._user_param_binds[param] = bind

            else:
                raise ValueError(
                    f"""
                    Parameters can only be bound to numeric values,
                    Parameters, or ParameterExpressions. Type {type(bind)}
                    is not supported.
                    """
                )

        # Reorder dict according to self._user_parameters
        self._user_param_binds = {
            param: self._user_param_binds[param] for param in self._user_parameters
        }

        # Update feature map with numerical parameter assignments
        self._feature_map = self._unbound_feature_map.assign_parameters(self._user_param_binds)

    @property
    def user_param_binds(self) -> Optional[Mapping[Parameter, float]]:
        """Return a copy of the current user parameter mappings for the feature map circuit."""
        return copy.deepcopy(self._user_param_binds)

    def bind_user_parameters(
        self, values: Union[Mapping[Parameter, ParameterValueType], Sequence[ParameterValueType]]
    ) -> None:
        """
        Alternate function signature for ``assign_user_parameters``
        """
        self.assign_user_parameters(values)

    def get_unbound_user_parameters(self) -> List[Parameter]:
        """Return a list of any unbound user parameters in the feature map circuit."""
        unbound_user_params = []
        if self._user_param_binds is not None:
            # Get all user parameters not associated with numerical values
            unbound_user_params = [
                val
                for val in self._user_param_binds.values()
                if not isinstance(val, numbers.Number)
            ]

        return unbound_user_params

    def construct_circuit(
        self,
        x: ParameterVector,
        y: ParameterVector = None,
        measurement: bool = True,
        is_statevector_sim: bool = False,
    ) -> QuantumCircuit:
        r"""
        Construct inner product circuit for given datapoints and feature map.

        If using `statevector_simulator`, only construct circuit for :math:`\Psi(x)|0\rangle`,
        otherwise construct :math:`Psi^dagger(y) x Psi(x)|0>`
        If y is None and not using `statevector_simulator`, self inner product is calculated.

        Args:
            x: first data point parameter vector
            y: second data point parameter vector, ignored if using statevector simulator
            measurement: include measurement if not using statevector simulator
            is_statevector_sim: use state vector simulator

        Returns:
            QuantumCircuit

        Raises:
            ValueError:
                - x and/or y have incompatible dimension with feature map
                - unbound user parameters in the feature map circuit
        """
        # Ensure all user parameters have been bound in the feature map circuit.
        unbound_params = self.get_unbound_user_parameters()
        if unbound_params:
            raise ValueError(
                f"""
                The feature map circuit contains unbound user parameters ({unbound_params}).
                All user parameters must be bound to numerical values before constructing
                inner product circuit.
                """
            )

        if len(x) != self._feature_map.num_parameters:
            raise ValueError(
                "x and class feature map incompatible dimensions.\n"
                f"x has {len(x)} dimensions, but feature map has {self._feature_map.num_parameters}."
            )

        q = QuantumRegister(self._feature_map.num_qubits, "q")
        c = ClassicalRegister(self._feature_map.num_qubits, "c")
        qc = QuantumCircuit(q, c)

        x_dict = dict(zip(self._feature_map.parameters, x))
        psi_x = self._feature_map.assign_parameters(x_dict)
        qc.append(psi_x.to_instruction(), qc.qubits)

        if not is_statevector_sim:
            if y is not None and len(y) != self._feature_map.num_parameters:
                raise ValueError(
                    "y and class feature map incompatible dimensions.\n"
                    f"y has {len(y)} dimensions, but feature map has {self._feature_map.num_parameters}."
                )

            if y is None:
                y = x

            y_dict = dict(zip(self._feature_map.parameters, y))
            psi_y_dag = self._feature_map.assign_parameters(y_dict)
            qc.append(psi_y_dag.to_instruction().inverse(), qc.qubits)

            if measurement:
                qc.barrier(q)
                qc.measure(q, c)
        return qc

    def _compute_overlap(self, idx, results, is_statevector_sim, measurement_basis) -> float:
        """
        Helper function to compute overlap for given input.
        """
        if is_statevector_sim:
            # |<0|Psi^dagger(y) x Psi(x)|0>|^2, take the amplitude
            v_a, v_b = [results[int(i)] for i in idx]
            tmp = np.vdot(v_a, v_b)
            kernel_value = np.vdot(tmp, tmp).real  # pylint: disable=no-member
        else:
            result = results.get_counts(idx)

            kernel_value = result.get(measurement_basis, 0) / sum(result.values())
        return kernel_value

    def evaluate(self, x_vec: np.ndarray, y_vec: np.ndarray = None) -> np.ndarray:
        r"""
        Construct kernel matrix for given data and feature map

        If y_vec is None, self inner product is calculated.
        If using `statevector_simulator`, only build circuits for :math:`\Psi(x)|0\rangle`,
        then perform inner product classically.

        Args:
            x_vec: 1D or 2D array of datapoints, NxD, where N is the number of datapoints,
                                                            D is the feature dimension
            y_vec: 1D or 2D array of datapoints, MxD, where M is the number of datapoints,
                                                            D is the feature dimension

        Returns:
            2D matrix, NxM

        Raises:
            QiskitMachineLearningError:
                - A quantum instance or backend has not been provided
            ValueError:
                - unbound user parameters in the feature map circuit
                - x_vec and/or y_vec are not one or two dimensional arrays
                - x_vec and y_vec have have incompatible dimensions
                - x_vec and/or y_vec have incompatible dimension with feature map and
                    and feature map can not be modified to match.
        """
        # Ensure all user parameters have been bound in the feature map circuit.
        unbound_params = self.get_unbound_user_parameters()
        if unbound_params:
            raise ValueError(
                f"""
                The feature map circuit contains unbound user parameters ({unbound_params}).
                All user parameters must be bound to numerical values before evaluating
                the kernel matrix.
                """
            )

        if self._quantum_instance is None:
            raise QiskitMachineLearningError(
                "A QuantumInstance or Backend must be supplied to evaluate a quantum kernel."
            )
        if isinstance(self._quantum_instance, Backend):
            self._quantum_instance = QuantumInstance(self._quantum_instance)

        if not isinstance(x_vec, np.ndarray):
            x_vec = np.asarray(x_vec)
        if y_vec is not None and not isinstance(y_vec, np.ndarray):
            y_vec = np.asarray(y_vec)

        if x_vec.ndim > 2:
            raise ValueError("x_vec must be a 1D or 2D array")

        if x_vec.ndim == 1:
            x_vec = np.reshape(x_vec, (-1, len(x_vec)))

        if y_vec is not None and y_vec.ndim > 2:
            raise ValueError("y_vec must be a 1D or 2D array")

        if y_vec is not None and y_vec.ndim == 1:
            y_vec = np.reshape(y_vec, (-1, len(y_vec)))

        if y_vec is not None and y_vec.shape[1] != x_vec.shape[1]:
            raise ValueError(
                "x_vec and y_vec have incompatible dimensions.\n"
                f"x_vec has {x_vec.shape[1]} dimensions, but y_vec has {y_vec.shape[1]}."
            )

        if x_vec.shape[1] != self._feature_map.num_parameters:
            try:
                self._feature_map.num_qubits = x_vec.shape[1]
            except AttributeError:
                raise ValueError(
                    "x_vec and class feature map have incompatible dimensions.\n"
                    f"x_vec has {x_vec.shape[1]} dimensions, "
                    f"but feature map has {self._feature_map.num_parameters}."
                ) from AttributeError

        if y_vec is not None and y_vec.shape[1] != self._feature_map.num_parameters:
            raise ValueError(
                "y_vec and class feature map have incompatible dimensions.\n"
                f"y_vec has {y_vec.shape[1]} dimensions, but feature map "
                f"has {self._feature_map.num_parameters}."
            )

        # determine if calculating self inner product
        is_symmetric = True
        if y_vec is None:
            y_vec = x_vec
        elif not np.array_equal(x_vec, y_vec):
            is_symmetric = False

        # initialize kernel matrix
        kernel = np.zeros((x_vec.shape[0], y_vec.shape[0]))

        # set diagonal to 1 if symmetric
        if is_symmetric:
            np.fill_diagonal(kernel, 1)

        # get indices to calculate
        if is_symmetric:
            mus, nus = np.triu_indices(x_vec.shape[0], k=1)  # remove diagonal
        else:
            mus, nus = np.indices((x_vec.shape[0], y_vec.shape[0]))
            mus = np.asarray(mus.flat)
            nus = np.asarray(nus.flat)

        is_statevector_sim = self._quantum_instance.is_statevector
        measurement = not is_statevector_sim
        measurement_basis = "0" * self._feature_map.num_qubits

        # calculate kernel
        if is_statevector_sim:  # using state vector simulator
            if is_symmetric:
                to_be_computed_data = x_vec
            else:  # not symmetric
                to_be_computed_data = np.concatenate((x_vec, y_vec))

            feature_map_params = ParameterVector("par_x", self._feature_map.num_parameters)
            parameterized_circuit = self.construct_circuit(
                feature_map_params,
                feature_map_params,
                measurement=measurement,
                is_statevector_sim=is_statevector_sim,
            )
            parameterized_circuit = self._quantum_instance.transpile(
                parameterized_circuit, pass_manager=self._quantum_instance.unbound_pass_manager
            )[0]
            statevectors = []

            for min_idx in range(0, len(to_be_computed_data), self._batch_size):
                max_idx = min(min_idx + self._batch_size, len(to_be_computed_data))
                circuits = [
                    parameterized_circuit.assign_parameters({feature_map_params: x})
                    for x in to_be_computed_data[min_idx:max_idx]
                ]
<<<<<<< HEAD
                if self._quantum_instance.bound_pass_manager:
=======
                if self._quantum_instance.bound_pass_manager is not None:
>>>>>>> feb086a8
                    circuits = self._quantum_instance.transpile(
                        circuits, pass_manager=self._quantum_instance.bound_pass_manager
                    )
                results = self._quantum_instance.execute(circuits, had_transpiled=True)
                for j in range(max_idx - min_idx):
                    statevectors.append(results.get_statevector(j))

            offset = 0 if is_symmetric else len(x_vec)
            matrix_elements = [
                self._compute_overlap(idx, statevectors, is_statevector_sim, measurement_basis)
                for idx in list(zip(mus, nus + offset))
            ]

            for i, j, value in zip(mus, nus, matrix_elements):
                kernel[i, j] = value
                if is_symmetric:
                    kernel[j, i] = kernel[i, j]

        else:  # not using state vector simulator
            feature_map_params_x = ParameterVector("par_x", self._feature_map.num_parameters)
            feature_map_params_y = ParameterVector("par_y", self._feature_map.num_parameters)
            parameterized_circuit = self.construct_circuit(
                feature_map_params_x,
                feature_map_params_y,
                measurement=measurement,
                is_statevector_sim=is_statevector_sim,
            )
            parameterized_circuit = self._quantum_instance.transpile(
                parameterized_circuit, pass_manager=self._quantum_instance.unbound_pass_manager
            )[0]

            for idx in range(0, len(mus), self._batch_size):
                to_be_computed_data_pair = []
                to_be_computed_index = []
                for sub_idx in range(idx, min(idx + self._batch_size, len(mus))):
                    i = mus[sub_idx]
                    j = nus[sub_idx]
                    x_i = x_vec[i]
                    y_j = y_vec[j]
                    if not np.all(x_i == y_j):
                        to_be_computed_data_pair.append((x_i, y_j))
                        to_be_computed_index.append((i, j))

                circuits = [
                    parameterized_circuit.assign_parameters(
                        {feature_map_params_x: x, feature_map_params_y: y}
                    )
                    for x, y in to_be_computed_data_pair
                ]
<<<<<<< HEAD
                if self._quantum_instance.bound_pass_manager:
=======
                if self._quantum_instance.bound_pass_manager is not None:
>>>>>>> feb086a8
                    circuits = self._quantum_instance.transpile(
                        circuits, pass_manager=self._quantum_instance.bound_pass_manager
                    )

                results = self._quantum_instance.execute(circuits, had_transpiled=True)

                matrix_elements = [
                    self._compute_overlap(circuit, results, is_statevector_sim, measurement_basis)
                    for circuit in range(len(circuits))
                ]

                for (i, j), value in zip(to_be_computed_index, matrix_elements):
                    kernel[i, j] = value
                    if is_symmetric:
                        kernel[j, i] = kernel[i, j]

            if self._enforce_psd and is_symmetric:
                # Find the closest positive semi-definite approximation to symmetric kernel matrix.
                # The (symmetric) matrix should always be positive semi-definite by construction,
                # but this can be violated in case of noise, such as sampling noise, thus the
                # adjustment is only done if NOT using the statevector simulation.
                D, U = np.linalg.eig(kernel)  # pylint: disable=invalid-name
                kernel = U @ np.diag(np.maximum(0, D)) @ U.transpose()

        return kernel<|MERGE_RESOLUTION|>--- conflicted
+++ resolved
@@ -487,11 +487,7 @@
                     parameterized_circuit.assign_parameters({feature_map_params: x})
                     for x in to_be_computed_data[min_idx:max_idx]
                 ]
-<<<<<<< HEAD
-                if self._quantum_instance.bound_pass_manager:
-=======
                 if self._quantum_instance.bound_pass_manager is not None:
->>>>>>> feb086a8
                     circuits = self._quantum_instance.transpile(
                         circuits, pass_manager=self._quantum_instance.bound_pass_manager
                     )
@@ -541,11 +537,8 @@
                     )
                     for x, y in to_be_computed_data_pair
                 ]
-<<<<<<< HEAD
-                if self._quantum_instance.bound_pass_manager:
-=======
+
                 if self._quantum_instance.bound_pass_manager is not None:
->>>>>>> feb086a8
                     circuits = self._quantum_instance.transpile(
                         circuits, pass_manager=self._quantum_instance.bound_pass_manager
                     )
